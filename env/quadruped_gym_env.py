--- conflicted
+++ resolved
@@ -293,7 +293,7 @@
       robot_yaw = self.robot.GetBaseOrientationRollPitchYaw()[2]
       diff = self._des_yaw - robot_yaw
       yaw_command = np.clip(diff,-np.pi,np.pi) 
-      psi_each_leg = np.arctan2(np.sin(self.X[2,:]),np.cos(self.X[2,:]))
+      psi_each_leg = np.arctan2(np.sin(self._cpg.X[2,:]),np.cos(self._cpg.X[2,:]))
       diff_each_leg = yaw_command - psi_each_leg
       self._observation = np.concatenate((self.robot.GetMotorAngles(), 
                                           self.robot.GetMotorVelocities(),
@@ -359,15 +359,13 @@
     des_phi = self._des_yaw
     des_vel_x = des_vel * np.cos(des_phi)
     des_vel_y = des_vel * np.sin(des_phi)
-    vel_tracking_reward_x = 0.3 * np.exp( -1/ 0.25 *  (self.robot.GetBaseLinearVelocity()[0] - des_vel_x)**2)
-    vel_tracking_reward_y = 0.3 * np.exp( -1/ 0.25 *  (self.robot.GetBaseLinearVelocity()[1] - des_vel_y)**2)
+    vel_tracking_reward_x = 1 * np.exp( -1/ 0.25 *  (self.robot.GetBaseLinearVelocity()[0] - des_vel_x)**2)
+    vel_tracking_reward_y = 1 * np.exp( -1/ 0.25 *  (self.robot.GetBaseLinearVelocity()[1] - des_vel_y)**2)
     # minimize yaw (go straight)
     yaw_reward = 0.02 * np.exp( -1/ 0.25 *  (self.robot.GetBaseOrientationRollPitchYaw()[2] - self._des_yaw)**2)
     pitch_reward = 0.01 * np.exp( -1/ 0.25 *  (self.robot.GetBaseOrientationRollPitchYaw()[1])**2)
     roll_reward = 0.01 * np.exp( -1/ 0.25 *  (self.robot.GetBaseOrientationRollPitchYaw()[0])**2)
     # don't drift laterally 
-    drift_reward_x = 0 * abs(self.robot.GetBasePosition()[0]) 
-    drift_reward_y = -0.1 * abs(self.robot.GetBasePosition()[1]) 
     drift_reward_z = -0.1 * abs(self.robot.GetBasePosition()[2]) 
     # minimize energy 
     energy_reward = 0 
@@ -377,8 +375,6 @@
     reward = vel_tracking_reward_x \
             + vel_tracking_reward_y \
             + yaw_reward \
-            + drift_reward_x\
-            + drift_reward_y \
             + drift_reward_z \
             - 0.01 * energy_reward \
             # - 0.1 * np.linalg.norm(self.robot.GetBaseOrientation() - np.array([0,0,0,1]))
@@ -641,11 +637,7 @@
       self._tot_time_step += 1
       print("Total_time_step = ", self._tot_time_step)
       # self._tot_time_step = 1e6
-<<<<<<< HEAD
-      self._des_vel = 0.75 * (np.tanh((self._tot_time_step - 2e2)/1e2)+1)
-=======
-      self._des_vel = 1.5#0.25 * (np.tanh((self._tot_time_step - 1e3)/4e2)+1)
->>>>>>> f5e6d269
+      self._des_vel = 0.5 * (np.tanh((self._tot_time_step - 1e3)/4e2)+1)
       self._des_yaw = 0#(np.tanh((self._tot_time_step - 1e3)/4e2)+1) * np.pi * (np.random.rand() - 0.5)
       print("des_vel = ", self._des_vel)
       print("des_yaw = ", self._des_yaw)
